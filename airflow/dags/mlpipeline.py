--- conflicted
+++ resolved
@@ -40,25 +40,16 @@
     # Trusted tasks -> HDFS
     trusted_MovieTweetings, trusted_IMDb, trusted_TMDb = trusted_zone.create_tasks(dag, hdfs_client)
 
-<<<<<<< HEAD
-    initialize_graphdb = explotation_zone.create_tasks(dag)
-
-    [ingest_MovieTweetings, ingest_IMDb] >> ingest_TMDb >> format_IMDB
-
-    
-    format_IMDB >> format_MovieTweetings >> format_TMDB >> trusted_IMDb >> trusted_MovieTweetings >> trusted_TMDb >> initialize_graphdb
-=======
     [ingest_MovieTweetings, ingest_IMDb] >> ingest_TMDb
 
     # Process all data ONLY after final ingestion completes
     ingest_TMDb >> [format_MovieTweetings, format_IMDb, format_TMDb]
->>>>>>> edd256a3
 
     # Independent processing chains per data source
     format_MovieTweetings >> trusted_MovieTweetings
     format_IMDb >> trusted_IMDb
     format_TMDb >> trusted_TMDb
-    
+
     # MARTHA
     # [ingest_MovieTweetings, ingest_IMDb] >> ingest_TMDb
     # ingest_TMDb >> format_MovieTweetings >> format_IMDb >> format_TMDb >> trusted_MovieTweetings >> trusted_IMDb >> trusted_TMDb